#!/usr/bin/env python3
# -*- coding: utf-8 -*-
"""Location: ./mcp-servers/python/granite_vision_server/src/granite-vision-server/providers/huggingface_vision.py
Copyright 2025
SPDX-License-Identifier: Apache-2.0
Authors: Anna Topol, Łukasz Strąk, Hong Wei Jia, Lisette Contreras, Mohammed Kazmi, Uzma Siddiqui
Granite Vision MCP Server - FastMCP Implementation

"""

# Standard
from typing import Any, Dict

# Third-Party
import torch
<<<<<<< HEAD
from typing import Dict, Any
import json
=======
from transformers import AutoModelForImageTextToText, AutoProcessor
>>>>>>> 89beb669

# https://huggingface.co/ibm-granite/granite-vision-3.2-2b
# pip install transformers>=4.49


# ------------------------
# Image Analysis
# ------------------------
async def analyze_image(model: str, image_data: str, analysis_type: str, include_conf: bool, lang: str) -> Dict[str, Any]:  # path to image file
    """
    Calls Hugging Face vision model (granite-vision-3.2-2b) to analyze an image.
    """
    if not model:
        model = "ibm-granite/granite-vision-3.2-2b"

    device = "cuda" if torch.cuda.is_available() else "cpu"
    processor = AutoProcessor.from_pretrained(model, use_fast=True)
    vision_model = AutoModelForImageTextToText.from_pretrained(model).to(device)

    text_prompt = "Describe the image in detail. If there is text in the image, extrapolate the meaning and purpose of the document, given its text content"

    conversation = [
        {
            "role": "user",
            "content": [
                {"type": "image", "path": image_data},
                {"type": "text", "text": text_prompt},
            ],
        },
    ]

    inputs = processor.apply_chat_template(conversation, add_generation_prompt=False, tokenize=True, return_dict=True, return_tensors="pt").to(device)

    # autoregressively complete prompt
    output = vision_model.generate(**inputs, max_new_tokens=100)
    result = processor.decode(output[0], skip_special_tokens=True)
<<<<<<< HEAD
    return {
        "description": result.strip(),
        "tags": [],
        "objects": [],
        "confidences": []
    }
=======
    description = result["description"].split(text_prompt)[1] if "description" in result else ""
    tags = result["tags"] if "tags" in result else []
    objects = result["objects"] if "objects" in result else []
    confidences = result["confidences"] if "confidences" in result else []

    return {"description": description, "tags": tags, "objects": objects, "confidences": confidences}
>>>>>>> 89beb669
<|MERGE_RESOLUTION|>--- conflicted
+++ resolved
@@ -13,12 +13,9 @@
 
 # Third-Party
 import torch
-<<<<<<< HEAD
 from typing import Dict, Any
 import json
-=======
 from transformers import AutoModelForImageTextToText, AutoProcessor
->>>>>>> 89beb669
 
 # https://huggingface.co/ibm-granite/granite-vision-3.2-2b
 # pip install transformers>=4.49
@@ -55,18 +52,15 @@
     # autoregressively complete prompt
     output = vision_model.generate(**inputs, max_new_tokens=100)
     result = processor.decode(output[0], skip_special_tokens=True)
-<<<<<<< HEAD
     return {
         "description": result.strip(),
         "tags": [],
         "objects": [],
         "confidences": []
     }
-=======
     description = result["description"].split(text_prompt)[1] if "description" in result else ""
     tags = result["tags"] if "tags" in result else []
     objects = result["objects"] if "objects" in result else []
     confidences = result["confidences"] if "confidences" in result else []
 
-    return {"description": description, "tags": tags, "objects": objects, "confidences": confidences}
->>>>>>> 89beb669
+    return {"description": description, "tags": tags, "objects": objects, "confidences": confidences}